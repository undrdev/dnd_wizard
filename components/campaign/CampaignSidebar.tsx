--- conflicted
+++ resolved
@@ -2,11 +2,8 @@
 import { XMarkIcon, ChatBubbleLeftIcon, UsersIcon, MapIcon, ClipboardDocumentListIcon } from '@heroicons/react/24/outline';
 import { useAppStore } from '@/stores/useAppStore';
 import { AIChat } from '@/components/ai/AIChat';
-<<<<<<< HEAD
 import { QuestList } from '@/components/quest/QuestList';
-=======
 import { NPCList } from '@/components/npc/NPCList';
->>>>>>> a2b56398
 
 interface CampaignSidebarProps {
   onClose: () => void;
@@ -68,13 +65,8 @@
       {/* Content */}
       <div className="flex-1 overflow-hidden">
         {activeTab === 'ai' && <AIChat />}
-<<<<<<< HEAD
-        {activeTab === 'npcs' && <NPCList npcs={npcs} />}
+        {activeTab === 'npcs' && <NPCList className="h-full overflow-y-auto p-4" />}
         {activeTab === 'quests' && <QuestList compact />}
-=======
-        {activeTab === 'npcs' && <NPCList className="h-full overflow-y-auto p-4" />}
-        {activeTab === 'quests' && <QuestList quests={quests} />}
->>>>>>> a2b56398
         {activeTab === 'locations' && <LocationList locations={locations} />}
       </div>
     </div>
